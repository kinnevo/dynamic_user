--- conflicted
+++ resolved
@@ -5,13 +5,8 @@
 from utils.langflow_client import LangflowClient
 from utils.message_router import MessageRouter
 from pages.reportes import reportes_page
-<<<<<<< HEAD
 from pages.chat import chat_page
 from pages.home import home
-=======
-from pages.admin import page_admin
-from utils.state import  get_user_logout_state, set_user_logout_state
->>>>>>> 259687a2
 
 # Load environment variables if .env file exists
 if os.path.exists('.env'):
@@ -36,40 +31,11 @@
     """Application shutdown handler"""
     print("Shutting down...")
 
-<<<<<<< HEAD
 # Redirect root to home page
 @ui.page('/')
 def index():
     """Redirect to home page"""
     return ui.navigate.to('/home')
-=======
-
-# Initialize visit counter cookie
-def get_visit_count() -> tuple[int, int]:
-    if ('visits' in app.storage.browser and get_user_logout_state() == True) or ('visits' not in app.storage.browser):
-        app.storage.browser['visits'] = 0
-        app.storage.browser['session_id'] = str(uuid.uuid4())
-        app.storage.browser['user_id'] = create_user(app.storage.browser['session_id'],True)
-        set_user_logout_state(False)
-        print(f'User created with id: {app.storage.browser["user_id"]}')
-
-    app.storage.browser['visits'] += 1
-    return app.storage.browser['user_id'], app.storage.browser['visits']
-
-@ui.page('/')
-def home():
-    create_navigation_menu_2()
-    with ui.header().classes('items-center justify-between'):
-        ui.label('Reto a resolver').classes('text-h3')
-    
-    with ui.row():
-        user_id, visits = get_visit_count()
-        ui.label(f'Usuario: {user_id}')
-        ui.label(f'Visits: {visits}')
-        ui.label(f'Logout: {get_user_logout_state()}')
-
-    ui.button('Ir a Reportes', on_click=lambda: ui.navigate.to('/reportes')).classes('bg-blue-500 text-white')
->>>>>>> 259687a2
 
 # Use a fixed secret key for development
 secret_key = 'development_secret_key_1234567890'
