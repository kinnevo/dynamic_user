--- conflicted
+++ resolved
@@ -4,21 +4,13 @@
 from utils.layouts import create_navigation_menu_2
 from utils.database_singleton import get_db
 from utils.auth_middleware import auth_required
-<<<<<<< HEAD
 from utils.firebase_auth import FirebaseAuth
-=======
-from utils.filc_agent_client import FilcAgentClient
->>>>>>> 03a75dc5
 from datetime import datetime
 import asyncio
 from typing import Optional
 
 @ui.page('/chat')
-<<<<<<< HEAD
 # @auth_required TODO: turn on when we have a way to handle auth
-=======
-@auth_required 
->>>>>>> 03a75dc5
 async def chat_page():
     """Chat interface with sidebar for managing multiple chat sessions and FILC Agent integration."""
     create_navigation_menu_2()
@@ -73,13 +65,8 @@
         
         if spinner: spinner.visible = True
         try:
-<<<<<<< HEAD
             history = await asyncio.to_thread(db_adapter.get_recent_messages, session_id=chat_id, limit=100)
             if not messages_column: return 
-=======
-            history = await db_adapter.get_conversation_history(session_id=chat_id)
-            if not messages_container: return
->>>>>>> 03a75dc5
             
             if not history:
                 with messages_column:
@@ -100,7 +87,6 @@
                                 with ui.avatar(size='sm').classes('flex-shrink-0'):
                                     ui.image(generate_user_avatar(user_email)).classes('rounded-full')
                         else: # assistant
-<<<<<<< HEAD
                             # Assistant message with system avatar
                             with ui.row().classes('justify-start items-end gap-2 w-full'):
                                 with ui.avatar(size='sm').classes('flex-shrink-0'):
@@ -109,16 +95,6 @@
                                     ui.markdown(message['content'])
             # Direct scroll using the scroll area - like in reference script
             messages_container.scroll_to(percent=1e6)
-=======
-                            with ui.element('div').classes('self-start bg-gray-200 p-3 rounded-lg max-w-[80%]'):
-                                ui.markdown(message['content'])
-            
-            # Add spacer at the bottom after messages
-            with messages_container:
-                ui.space().classes('h-8')
-                
-            await scroll_to_bottom()
->>>>>>> 03a75dc5
             if message_input: message_input.enable()
         except Exception as e:
             print(f"Error loading chat history for {chat_id}: {e}")
@@ -130,7 +106,6 @@
             if spinner: spinner.visible = False
         update_chat_list.refresh() # Remove await - refresh() is not async
 
-<<<<<<< HEAD
     def scroll_to_bottom():
         """Direct scroll using NiceGUI scroll_area method - like reference script."""
         nonlocal messages_container
@@ -141,56 +116,6 @@
             except Exception as e:
                 print(f"Scroll error: {e}")
                 pass
-=======
-    async def scroll_to_bottom():
-        """Enhanced scroll function with multiple fallback methods."""
-        nonlocal messages_container
-        if not messages_container:
-            return
-            
-        try:
-            # Fire-and-forget JavaScript call with multiple methods
-            ui.run_javascript(f'''
-                setTimeout(() => {{
-                    // Method 1: Direct element access
-                    try {{
-                        const el = getElement({messages_container.id});
-                        if (el) {{
-                            el.scrollTop = el.scrollHeight;
-                            console.log('Scrolled using element ID');
-                            return;
-                        }}
-                    }} catch (e) {{
-                        console.log('Element ID failed:', e);
-                    }}
-                    
-                    // Method 2: Find overflow-y-auto containers
-                    const containers = document.querySelectorAll('[class*="overflow-y-auto"]');
-                    for (let container of containers) {{
-                        if (container.scrollHeight > container.clientHeight) {{
-                            container.scrollTop = container.scrollHeight;
-                            console.log('Scrolled using overflow-y-auto method');
-                            return;
-                        }}
-                    }}
-                    
-                    // Method 3: Find any scrollable container
-                    const allContainers = document.querySelectorAll('div');
-                    for (let container of allContainers) {{
-                        if (container.scrollHeight > container.clientHeight) {{
-                            container.scrollTop = container.scrollHeight;
-                            console.log('Scrolled using fallback method');
-                            return;
-                        }}
-                    }}
-                    
-                    console.log('No scrollable container found');
-                }}, 150);
-            ''')
-        except Exception as e:
-            print(f"Scroll error: {e}")
-            pass
->>>>>>> 03a75dc5
 
     # --- Main UI Structure ---
     # Header with status indicator
@@ -257,7 +182,6 @@
             # Container for the list of chats (will be @ui.refreshable)
             chat_list_ui = ui.column().classes('w-full gap-1 mt-2')
 
-<<<<<<< HEAD
 
     # Main chat area
     with ui.column().classes('w-full h-screen p-0 m-0 flex flex-col ').style('height: 89vh'): # Custom height override
@@ -384,30 +308,6 @@
     async def send_message_with_text(text: str):
         """Send a message with pre-captured text (for immediate UI response)."""
         nonlocal messages_container, messages_column, message_input, spinner, send_button # These are accessed/modified
-=======
-    # Main content area with improved layout to eliminate bottom whitespace
-    with ui.element('div').classes('flex flex-col w-full').style('height: calc(100vh - 10.8vh); max-height: calc(100vh - 4vh);'):  # Account for header + navigation + padding
-        # Messages area - takes up available space
-        with ui.element('div').classes('flex-1 w-full relative overflow-hidden'):
-            messages_container = ui.column().classes(
-                'absolute inset-0 overflow-y-auto p-4 gap-2' 
-            )
-            # Spinner is defined and placed here, centered over messages_container
-            spinner = ui.spinner('dots', size='lg', color='primary').classes(
-                'absolute top-1/2 left-1/2 transform -translate-x-1/2 -translate-y-1/2'
-            )
-            if spinner: spinner.visible = False # Start hidden
-        
-        # Input area - fixed at bottom with no extra margin/padding
-        with ui.row().classes('flex-shrink-0 w-full p-4 bg-white border-t items-center gap-2').style('margin: 0; padding-bottom: 16px;'):
-            message_input = ui.input(placeholder='Escribe tu mensaje...').classes('flex-1')
-            
-            # Send button - define the function first, then use it
-            send_button = ui.button('Send', on_click=lambda: send_current_message()).classes('bg-blue-500 text-white')
-            
-    async def send_current_message():
-        nonlocal messages_container, message_input, spinner # These are accessed/modified
->>>>>>> 03a75dc5
         user_email = app.storage.user.get('user_email')
         active_chat_id = app.storage.user.get('active_chat_id')
         
@@ -455,7 +355,6 @@
             # Extract response content
             response_content = message_router._extract_response_text(ai_response)
             
-<<<<<<< HEAD
             # Step 2: IMMEDIATELY render AI response (before saving to DB)
             assistant_response_content = response_content if response_content else "Error: No se pudo obtener respuesta del asistente."
 
@@ -479,31 +378,6 @@
                 print(f"⚠️ AI Warning: {ai_response.get('error')}")
             elif "error" in ai_response and not response_content:
                 print(f"❌ AI Error: {ai_response.get('error')}")
-=======
-            # Add spacer at the bottom after messages
-            with messages_container:
-                ui.space().classes('h-8')
-            
-            # Small delay to ensure DOM is updated, then scroll
-            await scroll_to_bottom()
-
-            # Handle errors - only display significant errors, not connection warnings
-            if response_data.get("error"):
-                error_message = response_data.get("error")
-                is_connection_warning = ('connection' in error_message.lower() or 'timeout' in error_message.lower())
-                
-                if response_data.get("error_type") == "non_critical" or is_connection_warning:
-                    if not is_connection_warning:
-                        ui.notify(f"Nota: {response_data['error']}", type='warning', timeout=5000)
-                elif not response_data.get("content"):
-                    short_error = error_message.split('\n')[0] if '\n' in error_message else error_message
-                    ui.notify(f"Error procesando el mensaje: {short_error}", type='negative', timeout=10000)
-                    
-                    # For severe errors that prevent message delivery
-                    with messages_container:
-                        with ui.element('div').classes('self-start bg-red-100 p-3 rounded-lg max-w-[80%] border-l-4 border-red-500'):
-                            ui.markdown("**⚠️ Error del Sistema**\n\nHubo un problema procesando tu solicitud. El mensaje fue guardado pero no se pudo generar la respuesta del AI.")
->>>>>>> 03a75dc5
 
         except Exception as e:
             print(f"❌ Critical error in AI processing: {e}")
@@ -520,7 +394,6 @@
                 messages_container.scroll_to(percent=1e6)
         finally:
             if spinner: spinner.visible = False
-<<<<<<< HEAD
             # Refresh sidebar after everything is done
             update_chat_list.refresh()
 
@@ -570,74 +443,6 @@
         if text:
             message_input.value = '' # Clear input immediately
             await send_message_with_text(text)
-=======
-        update_chat_list.refresh() # Remove await - refresh() is not async
-
-    # Set up Enter key handler after function is defined
-    if message_input:
-        message_input.on('keydown.enter', send_current_message)
-            
-    # --- Chat Logic & Refreshable Components ---
-    @ui.refreshable
-    async def update_chat_list():
-        nonlocal chat_list_ui # chat_list_ui is modified here
-        if not chat_list_ui: return
-
-        chat_list_ui.clear()
-        user_email = app.storage.user.get('user_email')
-        if not user_email:
-            with chat_list_ui:
-                ui.label("Error: Usuario no identificado.")
-            return
-
-        chat_sessions = await db_adapter.get_chat_sessions_for_user(user_email)
-        if not chat_sessions:
-            with chat_list_ui:
-                ui.label("No hay chats aún.").classes('text-gray-500 p-2')
-        else:
-            with chat_list_ui:
-                active_chat_id_local = app.storage.user.get('active_chat_id')
-                for session in chat_sessions:
-                    chat_id = session['session_id']
-                    preview = session.get('first_message_content', 'Chat iniciado')
-                    if preview:
-                        preview = preview[:30] + ("..." if len(preview) > 30 else "")
-                    else:
-                        preview = "Chat sin mensajes..."
-                    timestamp_str = format_timestamp(session.get('last_message_timestamp'))
-                    
-                    item_classes = 'w-full p-3 rounded-lg cursor-pointer hover:bg-gray-200 transition-colors duration-150 ease-in-out'
-                    if active_chat_id_local == chat_id:
-                        item_classes += ' bg-blue-100 shadow-md'
-                        
-                    with ui.row().classes(item_classes).on('click', lambda cid=chat_id: select_chat(cid)):
-                        with ui.column().classes('gap-0'):
-                            ui.label(preview).classes('text-sm font-semibold text-gray-800')
-                            ui.label(timestamp_str).classes('text-xs text-gray-500')
-    
-    async def select_chat(chat_id: str):
-        nonlocal message_input # message_input is modified
-        print(f"Selected chat: {chat_id}")
-        if message_input: message_input.value = '' # Clear input when switching chats
-        await load_and_display_chat_history(chat_id) 
-
-    async def start_new_chat():
-        nonlocal messages_container, message_input # These are modified
-        new_id = str(uuid.uuid4())
-        app.storage.user['active_chat_id'] = new_id
-        print(f"Starting new chat with ID: {new_id}")
-        if messages_container:
-            messages_container.clear()
-            with messages_container:
-                 ui.markdown("Nuevo chat iniciado. Describe tu idea y desarrollemosla juntos.").classes('self-start bg-gray-200 p-3 rounded-lg max-w-[80%]')
-                 # Add spacer at the bottom
-                 ui.space().classes('h-8')
-        if message_input:
-            message_input.enable()
-            message_input.value = ''
-        update_chat_list.refresh() # Remove await - refresh() is not async
-        await scroll_to_bottom()
->>>>>>> 03a75dc5
 
     # --- Initial Page Load Logic ---
     user_email = app.storage.user.get('user_email')
@@ -659,7 +464,6 @@
             await load_and_display_chat_history(most_recent_chat_id)
             # load_and_display_chat_history already calls update_chat_list.refresh()
         else:
-<<<<<<< HEAD
             if messages_column: messages_column.clear()
             if messages_column:
                 with messages_column:
@@ -669,19 +473,4 @@
                             ui.image('https://robohash.org/assistant?bgset=bg1&size=32x32').classes('rounded-full')
                         with ui.element('div').classes('bg-gray-200 p-3 rounded-lg max-w-[80%]'):
                             ui.markdown("Bienvenido! Inicia un nuevo chat para comenzar o selecciona uno anterior si existe.")
-            if message_input: message_input.disable()
-
-    # Add asyncio import if not already present at the top
-    # import asyncio # Already present
-
-# Note: The FilcAgentClient and MessageRouter integrations are placeholders
-# and would need to be fully integrated into the send_current_message logic.
-# Error handling, loading spinners, and more sophisticated UI updates can be added. 
-=======
-            if messages_container: messages_container.clear()
-            if messages_container:
-                with messages_container:
-                    ui.markdown("Bienvenido! Inicia un nuevo chat para comenzar o selecciona uno anterior si existe.").classes('self-start bg-gray-200 p-3 rounded-lg max-w-[80%]')
-                    ui.space().classes('h-8')
-            if message_input: message_input.disable()
->>>>>>> 03a75dc5
+            if message_input: message_input.disable()