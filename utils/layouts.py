from nicegui import ui

def create_navigation_menu(current_page: str):
    """Create consistent navigation menu for all pages
    Args:
        current_page: Current page path to highlight active menu item
    """
    with ui.header().classes('bg-blue-500 text-white'):
        with ui.row().classes('w-full items-center justify-between'):
            ui.label('Mi Aplicación').classes('text-h6')
            
            with ui.row().classes('items-center'):
                # Home button
                with ui.button(on_click=lambda: ui.navigate.to('/')).classes(
                    'text-white ' + ('bg-blue-700' if current_page == '/' else '')
                ):
                    ui.icon('home')
                    ui.label('Inicio')
                
                # Reports button
                with ui.button(on_click=lambda: ui.navigate.to('/reportes')).classes(
                    'text-white ' + ('bg-blue-700' if current_page == '/reportes' else '')
                ):
                    ui.icon('analytics')
                    ui.label('Reportes')

# https://github.com/zauberzeug/nicegui/discussions/1715 
# icons library https://fonts.google.com/icons?icon.size=24&icon.color=%23e3e3e3

def create_navigation_menu_2():
    with ui.header().classes('items-center justify-between'):
        with ui.button(on_click=lambda: ui.navigate.to('/home')):
            ui.avatar('favorite_border')
        with ui.row().classes('max-sm:hidden'):
<<<<<<< HEAD
            ui.button('Home', icon='home', on_click=lambda: ui.navigate.to('/home')).props('flat color=white')
            ui.button('Chat', icon='chat', on_click=lambda: ui.navigate.to('/chat')).props('flat color=white')
            ui.button('Reports', icon='analytics', on_click=lambda: ui.navigate.to('/reportes')).props('flat color=white')
        with ui.row().classes('sm:hidden'):
            ui.button(icon='home', on_click=lambda: ui.navigate.to('/home')).props('flat color=white')
            ui.button(icon='chat', on_click=lambda: ui.navigate.to('/chat')).props('flat color=white')
            ui.button(icon='analytics', on_click=lambda: ui.navigate.to('/reportes')).props('flat color=white')
        ui.button(icon='menu').props('flat color=white')
=======
            ui.button('Chat', icon='chat').props('flat color=white')
            ui.button('Reports', icon='library_books', on_click=lambda: ui.navigate.to('/reportes')).props('flat color=white')
            ui.button('Contact', icon='perm_phone_msg').props('flat color=white')
        with ui.row().classes('sm:hidden'):
            ui.button(icon='chat').props('flat color=white')
            ui.button(icon='library_books', on_click=lambda: ui.navigate.to('/reportes')).props('flat color=white')
            ui.button(icon='perm_phone_msg').props('flat color=white')
        ui.button(icon='menu', on_click=lambda: ui.navigate.to('/admin')).props('flat color=white')
>>>>>>> 259687a2
<|MERGE_RESOLUTION|>--- conflicted
+++ resolved
@@ -32,22 +32,13 @@
         with ui.button(on_click=lambda: ui.navigate.to('/home')):
             ui.avatar('favorite_border')
         with ui.row().classes('max-sm:hidden'):
-<<<<<<< HEAD
             ui.button('Home', icon='home', on_click=lambda: ui.navigate.to('/home')).props('flat color=white')
             ui.button('Chat', icon='chat', on_click=lambda: ui.navigate.to('/chat')).props('flat color=white')
             ui.button('Reports', icon='analytics', on_click=lambda: ui.navigate.to('/reportes')).props('flat color=white')
+            ui.button('Admin', icon='analytics', on_click=lambda: ui.navigate.to('/admin')).props('flat color=white')
         with ui.row().classes('sm:hidden'):
             ui.button(icon='home', on_click=lambda: ui.navigate.to('/home')).props('flat color=white')
             ui.button(icon='chat', on_click=lambda: ui.navigate.to('/chat')).props('flat color=white')
             ui.button(icon='analytics', on_click=lambda: ui.navigate.to('/reportes')).props('flat color=white')
-        ui.button(icon='menu').props('flat color=white')
-=======
-            ui.button('Chat', icon='chat').props('flat color=white')
-            ui.button('Reports', icon='library_books', on_click=lambda: ui.navigate.to('/reportes')).props('flat color=white')
-            ui.button('Contact', icon='perm_phone_msg').props('flat color=white')
-        with ui.row().classes('sm:hidden'):
-            ui.button(icon='chat').props('flat color=white')
-            ui.button(icon='library_books', on_click=lambda: ui.navigate.to('/reportes')).props('flat color=white')
-            ui.button(icon='perm_phone_msg').props('flat color=white')
-        ui.button(icon='menu', on_click=lambda: ui.navigate.to('/admin')).props('flat color=white')
->>>>>>> 259687a2
+            ui.button(icon='analytics', on_click=lambda: ui.navigate.to('/admin')).props('flat color=white')
+        ui.button(icon='menu').props('flat color=white')