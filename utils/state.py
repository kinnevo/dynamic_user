--- conflicted
+++ resolved
@@ -1,15 +1,4 @@
-<<<<<<< HEAD
 # Global state variables
-logout = False
-
-# User status tracking
-def update_user_status(session_id: str, status: str):
-    """Update the status of a user in the database"""
-    from utils.database import PostgresAdapter
-    db = PostgresAdapter()
-    db.update_user_status(session_id, status)
-=======
-# Global state variable
 logout = False
 
 def get_user_logout_state():
@@ -18,4 +7,11 @@
 def set_user_logout_state(value: bool):
     global logout
     logout = value
->>>>>>> 259687a2
+
+
+# User status tracking
+def update_user_status(session_id: str, status: str):
+    """Update the status of a user in the database"""
+    from utils.database import PostgresAdapter
+    db = PostgresAdapter()
+    db.update_user_status(session_id, status)